﻿using System;
using System.Collections.Generic;
using System.IO;
<<<<<<< HEAD
using Frost.IO.Resources;
using Frost.Utility;
=======
using Frost.Resources;
>>>>>>> 065f88ba

namespace Frost.ResourcePackager
{
	class Program
	{
		private static bool _verbose, _stripExt, _encrypt;
		private static string _name, _creator, _description, _password;

		static int Main (string[] args)
		{
			var returnCode = ReturnCode.Ok;

			if(args.Length < 2)
				printUsage();
			else
			{
				var index = 0;
				bool matched;

				do
				{
					matched = false;

					// Parse options
					if(args[index] == "-v")
					{// Turn on verbosity
						_verbose = true;
						++index;
						matched = true;
					}

					else if(args[index] == "-s")
					{// Strip file extensions
						_stripExt = true;
						++index;
						matched = true;
					}

					else if(args[index] == "-n" && args.Length > index + 1)
					{// Set package name
						_name = args[index + 1];
						index += 2;
						matched = true;
					}

					else if(args[index] == "-c" && args.Length > index + 1)
					{// Set package creator
						_creator = args[index + 1];
						index += 2;
						matched = true;
					}

					else if(args[index] == "-d" && args.Length > index + 1)
					{// Set package description
						_description = args[index + 1];
						index += 2;
						matched = true;
					}

					else if(args[index] == "-p" && args.Length > index + 1)
					{// Set header password
						_password = args[index + 1];
						_encrypt  = true;
						index += 2;
						matched = true;
					}
				} while(matched); 

				// Parse actions
				var action    = args[index++].ToLower();
				var filepath  = args[index++];
				var list      = new List<KeyValuePair<string, string>>();
				var remaining = args.Length - index;
				if(remaining % 2 != 0)
					Console.WriteLine("Uneven number of arguments, list arguments as: resource, filename...");
				else
				{
					for(var i = index; i < args.Length; i += 2)
					{
						var name  = args[i];
						var file  = args[i + 1];
						var entry = new KeyValuePair<string, string>(name, file);
						list.Add(entry);
					}

					switch(action)
					{
					case "c":
					case "create":
						returnCode = createResourcePackageFile(filepath, list);
						break;
					case "x":
					case "extract":
						returnCode = extractResourcePackageFile(filepath, list);
						break;
					case "p":
					case "pack":
						returnCode = packDirectoryContents(filepath, list);
						break;
					case "u":
					case "unpack":
						returnCode = unpackDirectoryContents(filepath, list);
						break;
					case "l":
					case "list":
						returnCode = listResourcePackageContents(filepath);
						break;
					case "i":
					case "info":
						returnCode = displayPackageInfo(filepath);
						break;
					default:
						Console.Error.WriteLine("Unknown action '{0}'", action);
						printUsage();
						returnCode = ReturnCode.BadUsage;
						break;
					}
				}
			}

			return (int)returnCode;
		}

		/// <summary>
		/// Prints the usage for the program
		/// </summary>
		private static void printUsage ()
		{
			Console.WriteLine("frp is a program for creating and extracting Frost Resource Packages (.frp files) for the Frost game engine.");
			Console.WriteLine("Usage: frp [options] <action> <frp file> [resource, filename]...");
			Console.WriteLine();

			Console.WriteLine("Available options:");
			Console.WriteLine("   -v      - Enable verbose output");
			Console.WriteLine("   -s      - Strip file extensions");
			Console.WriteLine("   -n TEXT - Set the name of the resource package");
			Console.WriteLine("   -c TEXT - Set the creator of the resource package");
			Console.WriteLine("   -d TEXT - Set the description of the resource package");
			Console.WriteLine("   -p PASS - Password used to encrypt or decrypt the resource package");
			Console.WriteLine();

			Console.WriteLine("Available actions:");
			Console.WriteLine("   c or create  - Create a new resource package");
			Console.WriteLine("                  This will pack the file from [filename] and name it [resource] in the resource package.");
			Console.WriteLine("   e or extract - Extract resources from an existing package");
			Console.WriteLine("                  This will extract a resourced named [resource] from the package and store it in [filename].");
			Console.WriteLine("   p or pack    - Creates a new resource package from all of the files in a directory.");
			Console.WriteLine("                  [resource] now becomes a prefix for resource names in the corresponding directory [filename].");
			Console.WriteLine("   u or unpack  - Extracts resources from an existing package that match one or more prefixes.");
			Console.WriteLine("                  [resource] now becomes a prefix for resource names to extract into a corresponding directory [filename].");
			Console.WriteLine("   l or list    - Lists all of the resources contained in the package file.");
			Console.WriteLine("   i or info    - Displays meta-information about the resource package.");
			Console.WriteLine();

			Console.WriteLine("For [resource, filename]...");
			Console.WriteLine("provide a resource name (as it would appear in the resource file)");
			Console.WriteLine("and a path to a file to pack or extract to.");
			Console.WriteLine("[resource, filename] can be repeated multiple times for each resource to add or extract.");
		}

		/// <summary>
		/// Creates a new resource package file
		/// </summary>
		/// <param name="filepath">Path to the resource package file to create</param>
		/// <param name="contents">Collection of resources to put in the package.
		/// The layout is "resource name" => "filename"</param>
		/// <returns>A program return code</returns>
		private static ReturnCode createResourcePackageFile (string filepath, IEnumerable<KeyValuePair<string, string>> contents)
		{
			var opts = ResourcePackageOptions.None;
			if(!String.IsNullOrWhiteSpace(_password))
				opts |= ResourcePackageOptions.EncryptedHeader;
			using(var writer = new ResourcePackageWriter(filepath, opts, _name, _creator, _description))
			{
				writer.Password = _password;
				foreach(var entry in contents)
				{
					var id   = Guid.NewGuid();
					var name = entry.Key;
					var file = entry.Value;

					if(_verbose)
						Console.WriteLine("{0} => {1}", file, name);

					var data = File.ReadAllBytes(file); // TODO: Make this better by using streams
					writer.Add(id, name, data, _encrypt); // TODO: Catch duplicate resource names
				}
				if(_verbose)
					Console.WriteLine("Writing contents to file...");
			}
			return ReturnCode.Ok;
		}

		/// <summary>
		/// Extracts selected resources from a resource package file
		/// </summary>
		/// <param name="filepath">Path to the resource package file to extract from</param>
		/// <param name="entries">Names of the resources to extract and their destination file path.
		/// The layout is "resource name" => "filename"</param>
		/// <returns>A program return code</returns>
		private static ReturnCode extractResourcePackageFile (string filepath, IEnumerable<KeyValuePair<string, string>> entries)
		{
			using(var reader = new ResourcePackageReader(filepath, _password))
				foreach(var entry in entries)
				{
					var name = entry.Key;
					var file = entry.Value;

					if(_verbose)
						Console.WriteLine("{0} => {1}", name, file);

					var data = reader.GetResource(name);
					if(data != null)
						File.WriteAllBytes(file, data);
					else
						Console.Error.WriteLine("Resource '{0}' doesn't exist", name);
				}
			return ReturnCode.Ok;
		}

		/// <summary>
		/// Looks through a directory and its sub-directories for files
		/// </summary>
		/// <param name="entries">List to append found files to</param>
		/// <param name="dirPath">Directory path to look in</param>
		/// <param name="prefix">Prefix to give the resource names</param>
		private static void discoverFiles (ICollection<KeyValuePair<string, string>> entries, string dirPath, string prefix)
		{
			foreach(var file in Directory.EnumerateFiles(dirPath))
			{// Iterate through the files
				var name  = prefix + (_stripExt ? Path.GetFileNameWithoutExtension(file) : Path.GetFileName(file));
				var entry = new KeyValuePair<string, string>(name, file);
				entries.Add(entry);
			}

			foreach(var dir in Directory.EnumerateDirectories(dirPath))
			{// Recurse into sub-directories
				var dirName   = Path.GetFileName(dir);
				var subPrefix = String.Format("{0}{1}/", prefix, dirName);
				discoverFiles(entries, dir, subPrefix);
			}
		}

		/// <summary>
		/// Creates a resource package file from all files contained in a directory
		/// </summary>
		/// <param name="filepath">Path to the resource package to create</param>
		/// <param name="dirs">Directories and prefixes to package.
		/// The layout is: "name prefix" => "directory path"</param>
		/// <returns>A program return code</returns>
		private static ReturnCode packDirectoryContents (string filepath, IEnumerable<KeyValuePair<string, string>> dirs)
		{
			foreach(var entry in dirs)
			{
				var prefix = String.IsNullOrWhiteSpace(entry.Key) ? String.Empty : entry.Key + "/";
				var dir    = entry.Value;
				if(Directory.Exists(dir))
				{
					var entries = new List<KeyValuePair<string, string>>();
					discoverFiles(entries, dir, prefix);
					return createResourcePackageFile(filepath, entries);
				}
				Console.Error.WriteLine("Source directory '{0}' doesn't exist", dir);
				return ReturnCode.MissingSource;
			}
			return ReturnCode.Ok;
		}

		/// <summary>
		/// Unpacks selected resources prefixed with a value from the package and stores them into directories
		/// </summary>
		/// <param name="filepath">Path to the resource package to extract from</param>
		/// <param name="dirs">Directories and prefixes to unpack.
		/// The layout is: "name prefix" => "directory path"</param>
		/// <returns>A program return code</returns>
		private static ReturnCode unpackDirectoryContents (string filepath, IEnumerable<KeyValuePair<string, string>> dirs)
		{
			using(var reader = new ResourcePackageReader(filepath, _password))
				foreach(var entry in dirs)
				{
					var prefix = String.IsNullOrWhiteSpace(entry.Key) ? String.Empty : entry.Key + "/";
					var dir    = entry.Value;
					foreach(var resource in reader.Resources)
						if(resource.Name.StartsWith(prefix))
						{// Resource matches
							var resPath = resource.Name.Replace('/', Path.DirectorySeparatorChar);
							var file    = Path.Combine(dir, resPath);
							var subDir  = Path.GetDirectoryName(file) ?? ".";
							if(_stripExt)
								file = Path.Combine(dir, subDir, Path.GetFileNameWithoutExtension(file) ?? file);
							if(_verbose)
								Console.WriteLine("{0} => {1}", resource.Name, file);

							var data = reader.GetResource(resource.Name);
							if(!Directory.Exists(subDir))
							{
								if(_verbose)
									Console.WriteLine("Creating directory {0}", subDir);
								Directory.CreateDirectory(subDir);
							}
							File.WriteAllBytes(file, data);
						}
				}
			return ReturnCode.Ok;
		}

		/// <summary>
		/// Lists all of the resources contained in the package
		/// </summary>
		/// <param name="filepath">Path to the resource package to read from</param>
		/// <returns>A program return code</returns>
		private static ReturnCode listResourcePackageContents (string filepath)
		{
			using(var reader = new ResourcePackageReader(filepath, _password))
				foreach(var resource in reader.Resources)
					Console.WriteLine("{0} {1,9} {2}", resource.Id, StringUtility.AsByteUnitString(resource.Size), resource.Name);
			return ReturnCode.Ok;
		}

		/// <summary>
		/// Displays information about the package
		/// </summary>
		/// <param name="filepath">Path to the resource package to read from</param>
		/// <returns>A program return code</returns>
		private static ReturnCode displayPackageInfo (string filepath)
		{
			using(var reader = new ResourcePackageReader(filepath, _password))
			{
				Console.WriteLine("Name:        {0}", reader.Name);
				Console.WriteLine("Creator:     {0}", reader.Creator);
				Console.WriteLine("Description: {0}", reader.Description);
			}
			return ReturnCode.Ok;
		}
	}
}<|MERGE_RESOLUTION|>--- conflicted
+++ resolved
@@ -1,12 +1,8 @@
 ﻿using System;
 using System.Collections.Generic;
 using System.IO;
-<<<<<<< HEAD
-using Frost.IO.Resources;
+using Frost.Resources;
 using Frost.Utility;
-=======
-using Frost.Resources;
->>>>>>> 065f88ba
 
 namespace Frost.ResourcePackager
 {
@@ -322,7 +318,7 @@
 		{
 			using(var reader = new ResourcePackageReader(filepath, _password))
 				foreach(var resource in reader.Resources)
-					Console.WriteLine("{0} {1,9} {2}", resource.Id, StringUtility.AsByteUnitString(resource.Size), resource.Name);
+					Console.WriteLine("{0} {1,9} {2}", resource.Id,  StringUtility.AsByteUnitString(resource.Size), resource.Name);
 			return ReturnCode.Ok;
 		}
 
